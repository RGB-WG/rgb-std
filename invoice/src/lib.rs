// Invoice Library for RGB smart contracts
//
// SPDX-License-Identifier: Apache-2.0
//
// Designed in 2019-2025 by Dr Maxim Orlovsky <orlovsky@lnp-bp.org>
// Written in 2024-2025 by Dr Maxim Orlovsky <orlovsky@lnp-bp.org>
//
// Copyright (C) 2019-2024 LNP/BP Standards Association, Switzerland.
// Copyright (C) 2024-2025 LNP/BP Laboratories,
//                         Institute for Distributed and Cognitive Systems (InDCS), Switzerland.
// Copyright (C) 2025 RGB Consortium, Switzerland.
// Copyright (C) 2019-2025 Dr Maxim Orlovsky.
// All rights under the above copyrights are reserved.
//
// Licensed under the Apache License, Version 2.0 (the "License"); you may not use this file except
// in compliance with the License. You may obtain a copy of the License at
//
//        http://www.apache.org/licenses/LICENSE-2.0
//
// Unless required by applicable law or agreed to in writing, software distributed under the License
// is distributed on an "AS IS" BASIS, WITHOUT WARRANTIES OR CONDITIONS OF ANY KIND, either express
// or implied. See the License for the specific language governing permissions and limitations under
// the License.

#[macro_use]
extern crate amplify;
#[cfg(any(feature = "bitcoin", feature = "liquid"))]
#[macro_use]
extern crate strict_encoding;
#[cfg(feature = "serde")]
#[macro_use]
extern crate serde;

#[cfg(any(feature = "bitcoin", feature = "liquid"))]
pub mod bp;

use core::fmt::{self, Display, Formatter};
use core::str::FromStr;

use baid64::Baid64ParseError;
<<<<<<< HEAD
use hypersonic::AuthToken;
use rgbcore::{SealType, UnknownType};
use sonic_callreq::{CallRequest, CallScope};

pub type RgbInvoice = CallRequest<CallScope, RgbBeneficiary>;
=======
use hypersonic::{AuthToken, Consensus, ContractId};
use sonic_callreq::CallRequest;

pub type RgbInvoice = CallRequest<RgbScope, RgbBeneficiary>;

#[derive(Clone, Eq, PartialEq, Debug, Display)]
pub enum RgbScope {
    #[display(inner)]
    ContractId(ContractId),

    #[display("contract:{0}")]
    ContractQuery(ContractQuery),
}

impl FromStr for RgbScope {
    type Err = ParseInvoiceError;

    fn from_str(s: &str) -> Result<Self, Self::Err> {
        if !s.starts_with("contract:") {
            return Err(ParseInvoiceError::NoScheme);
        }
        match ContractId::from_str(s) {
            Err(err1) => {
                let s = s.trim_start_matches("contract:");
                let query = ContractQuery::from_str(s)
                    .map_err(|_| ParseInvoiceError::Unrecognizable(err1))?;
                Ok(Self::ContractQuery(query))
            }
            Ok(id) => Ok(Self::ContractId(id)),
        }
    }
}
>>>>>>> 74ce5ce1

#[derive(Clone, Eq, PartialEq, Debug, Display)]
#[display(inner)]
#[cfg_attr(
    feature = "serde",
    derive(Serialize, Deserialize),
    serde(rename_all = "camelCase", untagged)
)]
pub enum RgbBeneficiary {
    Token(AuthToken),

    #[cfg(any(feature = "bitcoin", feature = "liquid"))]
    WitnessOut(bp::WitnessOut),
}

impl FromStr for RgbBeneficiary {
    type Err = ParseInvoiceError;

    fn from_str(s: &str) -> Result<Self, Self::Err> {
        match AuthToken::from_str(s) {
            Ok(auth) => Ok(Self::Token(auth)),

            #[cfg(any(feature = "bitcoin", feature = "liquid"))]
            Err(_) => {
                let wout = bp::WitnessOut::from_str(s)?;
                Ok(Self::WitnessOut(wout))
            }
            #[cfg(not(any(feature = "bitcoin", feature = "liquid")))]
            Err(err) => Err(err),
        }
    }
}

#[cfg(any(feature = "bitcoin", feature = "liquid"))]
impl RgbBeneficiary {
    pub fn witness_out(&self) -> Option<&bp::WitnessOut> {
        match self {
            Self::WitnessOut(wout) => Some(wout),
            _ => None,
        }
    }
}

#[derive(Clone, Eq, PartialEq, Debug)]
pub struct ContractQuery {
    pub consensus: Consensus,
    pub testnet: bool,
}

impl Display for ContractQuery {
    fn fmt(&self, f: &mut Formatter<'_>) -> fmt::Result {
        if self.testnet {
            f.write_str("testnet@")?;
        }
        Display::fmt(&self.consensus, f)
    }
}

impl FromStr for ContractQuery {
    type Err = String;

    fn from_str(s: &str) -> Result<Self, Self::Err> {
        let testnet = s.starts_with("testnet@");
        let s = s.trim_start_matches("testnet@");
        Consensus::from_str(s).map(|consensus| Self { consensus, testnet })
    }
}

#[derive(Debug, Display, Error, From)]
#[display(doc_comments)]
pub enum ParseInvoiceError {
    /// RGB invoice misses URI scheme prefix `contract:`.
    NoScheme,

    /// RGB invoice contains unrecognizable URI authority, which is neither contract id nor a
    /// contract query.
    Unrecognizable(Baid64ParseError),

    #[cfg(any(feature = "bitcoin", feature = "liquid"))]
    #[from]
    Bp(bp::ParseWitnessOutError),
}<|MERGE_RESOLUTION|>--- conflicted
+++ resolved
@@ -38,46 +38,10 @@
 use core::str::FromStr;
 
 use baid64::Baid64ParseError;
-<<<<<<< HEAD
-use hypersonic::AuthToken;
-use rgbcore::{SealType, UnknownType};
+use hypersonic::{AuthToken, Consensus};
 use sonic_callreq::{CallRequest, CallScope};
 
 pub type RgbInvoice = CallRequest<CallScope, RgbBeneficiary>;
-=======
-use hypersonic::{AuthToken, Consensus, ContractId};
-use sonic_callreq::CallRequest;
-
-pub type RgbInvoice = CallRequest<RgbScope, RgbBeneficiary>;
-
-#[derive(Clone, Eq, PartialEq, Debug, Display)]
-pub enum RgbScope {
-    #[display(inner)]
-    ContractId(ContractId),
-
-    #[display("contract:{0}")]
-    ContractQuery(ContractQuery),
-}
-
-impl FromStr for RgbScope {
-    type Err = ParseInvoiceError;
-
-    fn from_str(s: &str) -> Result<Self, Self::Err> {
-        if !s.starts_with("contract:") {
-            return Err(ParseInvoiceError::NoScheme);
-        }
-        match ContractId::from_str(s) {
-            Err(err1) => {
-                let s = s.trim_start_matches("contract:");
-                let query = ContractQuery::from_str(s)
-                    .map_err(|_| ParseInvoiceError::Unrecognizable(err1))?;
-                Ok(Self::ContractQuery(query))
-            }
-            Ok(id) => Ok(Self::ContractId(id)),
-        }
-    }
-}
->>>>>>> 74ce5ce1
 
 #[derive(Clone, Eq, PartialEq, Debug, Display)]
 #[display(inner)]
